# Python
__pycache__/
*.py[cod]
*$py.class
*.so
.Python
build/
develop-eggs/
dist/
downloads/
eggs/
.eggs/
/lib/
lib64/
parts/
sdist/
var/
wheels/
*.egg-info/
.installed.cfg
*.egg

# Virtual Environment
venv/
env/
ENV/

# IDE
.vscode/
*.swp
*.swo

# Jupyter Notebook
.ipynb_checkpoints

# Data files (uncomment if you don't want to track data)
# data/raw/*.csv
# data/processed/*.csv

# Output files
output/*.csv
output/*.png
logs/*.log
saved_models/*.pkl
saved_models/*.h5

# Environment variables
.env
.env.local

# OS
.DS_Store
Thumbs.db

<<<<<<< HEAD
# Node.js
node_modules/
npm-debug.log
yarn-debug.log*
yarn-error.log*
package-lock.json
.npm

# Testing
coverage/
.nyc_output/
test-results/

# Production build
build/
dist/
out/

# Temporary files
*.tmp
*.temp
*.bak

# Database
*.sqlite
*.db

# Credentials
credentials.json
secrets.json
*.pem
*.key

# Logs
*.log
npm-debug.log*
yarn-debug.log*
yarn-error.log*
lerna-debug.log*

# Local development
.env.development.local
.env.test.local
.env.production.local

# Cache directories
.cache/
.parcel-cache/

# Editor directories
.history/
*.sublime-project
*.sublime-workspace
*.komodoproject
.komodotools/
=======
# Project specific
saved_models/
data/processed/
*.log

# Node/JS (frontend & backend)
frontend/node_modules/
backend/node_modules/
frontend/dist/
frontend/.vite/
frontend/.vite-temp/
**/coverage/

# Test environment files
frontend/.env.test
backend/.env.test
>>>>>>> 7a870ccb
<|MERGE_RESOLUTION|>--- conflicted
+++ resolved
@@ -52,7 +52,6 @@
 .DS_Store
 Thumbs.db
 
-<<<<<<< HEAD
 # Node.js
 node_modules/
 npm-debug.log
@@ -88,31 +87,6 @@
 
 # Logs
 *.log
-npm-debug.log*
-yarn-debug.log*
-yarn-error.log*
-lerna-debug.log*
-
-# Local development
-.env.development.local
-.env.test.local
-.env.production.local
-
-# Cache directories
-.cache/
-.parcel-cache/
-
-# Editor directories
-.history/
-*.sublime-project
-*.sublime-workspace
-*.komodoproject
-.komodotools/
-=======
-# Project specific
-saved_models/
-data/processed/
-*.log
 
 # Node/JS (frontend & backend)
 frontend/node_modules/
@@ -124,5 +98,4 @@
 
 # Test environment files
 frontend/.env.test
-backend/.env.test
->>>>>>> 7a870ccb
+backend/.env.test