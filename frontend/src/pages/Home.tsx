import { useState, useEffect, useRef } from "react";
import { LocationSearch } from "@/components/LocationSearch";
import LeafletMap from "@/components/LeafletMap";
import { DateTimePicker } from "@/components/DateTimePicker";
import { Button } from "@/components/ui/button";
import { ThemeToggle } from "@/components/ui/theme-toggle";
import { predictTravelTime } from "@/lib/api";
<<<<<<< HEAD
import { Clock, MapPin, Car, Calendar, AlertTriangle ,Loader2} from "lucide-react";
=======
import { Clock, MapPin, Car, AlertTriangle } from "lucide-react";
>>>>>>> f2f3d983
import Footer from "@/components/Footer";
import { motion, AnimatePresence } from "framer-motion";

type Location = {
  id: string;
  name: string;
  lat: number;
  lon: number;
};

function toRad(d: number) {
  return (d * Math.PI) / 180;
}

function haversineKm(a: Location, b: Location) {
  const R = 6371;
  const dLat = toRad(b.lat - a.lat);
  const dLon = toRad(b.lon - a.lon);
  const lat1 = toRad(a.lat);
  const lat2 = toRad(b.lat);
  const h =
    Math.sin(dLat / 2) ** 2 +
    Math.cos(lat1) * Math.cos(lat2) * Math.sin(dLon / 2) ** 2;
  return 2 * R * Math.asin(Math.min(1, Math.sqrt(h)));
}

function estimateMinutes(distanceKm: number, date: Date) {
  const hour = date.getHours();
  const isRush = (hour >= 7 && hour <= 10) || (hour >= 16 && hour <= 19);
  const baseSpeedKmh = isRush ? 18 : 28;
  const safetyFactor = 1.15;
  const minutes = (distanceKm / baseSpeedKmh) * 60 * safetyFactor;
  return Math.max(4, minutes);
}

export default function Home() {
  const [fromId, setFromId] = useState("");
  const [toId, setToId] = useState("");
  const [fromLocation, setFromLocation] = useState<Location | null>(null);
  const [toLocation, setToLocation] = useState<Location | null>(null);
<<<<<<< HEAD
=======
  const [travelDate, setTravelDate] = useState<Date | null>(new Date());
>>>>>>> f2f3d983
  const [predicted, setPredicted] = useState<number | null>(null);
  const [animKey, setAnimKey] = useState(0);

  const getInitialDateTime = () => {
    const now = new Date();
    const year = now.getFullYear();
    const month = String(now.getMonth() + 1).padStart(2, '0');
    const day = String(now.getDate()).padStart(2, '0');
    const hours = String(now.getHours()).padStart(2, '0');
    const minutes = String(now.getMinutes()).padStart(2, '0');
    return `${year}-${month}-${day}T${hours}:${minutes}`;
  };
  const [dateStr, setDateStr] = useState(getInitialDateTime());
  const [currentCity, setCurrentCity] = useState<"new_york" | "san_francisco">(
    "new_york"
  );
  const [isLoading, setIsLoading] = useState(false);
  const [warning, setWarning] = useState(""); // Add this line

  // Update city when location changes
  const handleFromLocationSelect = (location: Location | null) => {
    setFromLocation(location);
    if (location) {
      const city = location.id.startsWith("ny_") ? "new_york" : "san_francisco";
      setCurrentCity(city);
      // Clear destination if it's from a different city
      if (
        toLocation &&
        toLocation.id.startsWith(city === "new_york" ? "sf_" : "ny_")
      ) {
        setToLocation(null);
        setToId("");
      }
      // Show warning if same as destination
      if (toLocation && location.id === toLocation.id) {
        setWarning("Start and End locations cannot be the same. Please select different locations.");
      } else {
        setWarning("");
      }
    } else {
      setWarning("");
    }
  };

  const handleToLocationSelect = (location: Location | null) => {
    setToLocation(location);
    if (location) {
      const city = location.id.startsWith("ny_") ? "new_york" : "san_francisco";
      setCurrentCity(city);
    }

    // Show warning if same as start
    if (fromLocation && location?.id === fromLocation.id) {
      setWarning("Start and End locations cannot be the same. Please select different locations.");
    } else {
      setWarning("");
    }
    } 

  const onPredict = async () => {
    if (!fromLocation || !toLocation || !travelDate) return;

    // Show warning if start and end are the same
    if (fromLocation.id === toLocation.id) {
      setWarning("Start and End locations cannot be the same. Please select different locations.");
      return;
    } else {
      setWarning(""); // Clear warning if valid
    }

    setIsLoading(true);
    const isMobile = window.innerWidth <= 768;

    // Validate that both locations are within the same city
    const isFromNY = fromLocation.id.startsWith("ny_");
    const isFromSF = fromLocation.id.startsWith("sf_");
    const isToNY = toLocation.id.startsWith("ny_");
    const isToSF = toLocation.id.startsWith("sf_");

    if ((isFromNY && isToSF) || (isFromSF && isToNY)) {
      alert(
        "Cross-city travel is not supported. Please select locations within the same city (New York or San Francisco)"
      );
      setIsLoading(false);
      return;
    }

    try {
      const response = await predictTravelTime({
        from: fromLocation,
        to: toLocation,
        startTime: travelDate.toISOString(),
        city: currentCity,
      });

      console.log('Prediction API response:', response);
      if (typeof response.minutes === "number" && isFinite(response.minutes)) {
        setPredicted(response.minutes);
        if (isMobile) {
          setTimeout(() => setAnimKey((k) => k + 1), 900);
        } else {
          setAnimKey((k) => k + 1);
        }
        setIsLoading(false);
        return;
      }
    } catch (error) {
      console.error("Prediction API error:", error);
    }

    // Fallback calculation
    const km = haversineKm(fromLocation, toLocation);
    const minutes = estimateMinutes(km, travelDate);
    setPredicted(minutes);
    if (isMobile) {
      setTimeout(() => setAnimKey((k) => k + 1), 900);
    } else {
      setAnimKey((k) => k + 1);
    }
    setIsLoading(false);
  };

  const resultRef = useRef<HTMLDivElement | null>(null);

  useEffect(() => {
    if (animKey > 0 && window.innerWidth <= 768) {
      setTimeout(() => {
        resultRef.current?.scrollIntoView({
          behavior: "smooth",
          block: "start",
        });
      }, 150);
    }
  }, [animKey]);

  return (
    <div className="relative flex min-h-screen flex-col overflow-hidden bg-background">
      {/* Background Pattern */}
      <motion.div
        initial={{ opacity: 0 }}
        animate={{ opacity: 0.6 }}
        transition={{ duration: 0.8 }}
        aria-hidden
        className="pointer-events-none absolute inset-0 -z-10 opacity-60"
        style={{
          backgroundImage:
            'url(\'data:image/svg+xml,%3Csvg width="60" height="60" viewBox="0 0 60 60" xmlns="http://www.w3.org/2000/svg"%3E%3Cg fill="none" fill-rule="evenodd"%3E%3Cg fill="%239C92AC" fill-opacity="0.1"%3E%3Ccircle cx="30" cy="30" r="2"/%3E%3C/g%3E%3C/g%3E%3C/svg%3E\')',
          backgroundPosition: "center",
          backgroundSize: "60px 60px",
        }}
      />
      <motion.div
        initial={{ opacity: 0 }}
        animate={{ opacity: 1 }}
        transition={{ duration: 0.8 }}
        className="absolute inset-0 -z-10 bg-gradient-to-br from-white/80 via-white/60 to-white/30 dark:from-black/40 dark:via-black/25 dark:to-black/10"
      />

      {/* Header */}
      <motion.header
        initial={{ opacity: 0, y: -20 }}
        animate={{ opacity: 1, y: 0 }}
        transition={{ duration: 0.6, ease: "easeOut" }}
        ref={resultRef}
        id="prediction-result"
        className="container mx-auto flex h-16 items-center justify-between px-4"
      >
        <motion.div
          initial={{ opacity: 0, x: -20 }}
          animate={{ opacity: 1, x: 0 }}
          transition={{ duration: 0.6, delay: 0.1 }}
          className="flex items-center gap-3"
        >
          <div className="flex h-9 w-9 items-center justify-center rounded-lg bg-primary/15 text-primary shadow-soft">
            <Car className="h-5 w-5" />
          </div>
          <span className="text-base font-semibold tracking-tight">
            GoPredict
          </span>
        </motion.div>
        <motion.div
          initial={{ opacity: 0, x: 20 }}
          animate={{ opacity: 1, x: 0 }}
          transition={{ duration: 0.6, delay: 0.1 }}
        >
          <ThemeToggle />
        </motion.div>
      </motion.header>

      {/* Main Content */}
      <main className="container mx-auto flex-1 px-4 pb-4 pt-2">
        <motion.div
          initial={{ opacity: 0, y: 20 }}
          animate={{ opacity: 1, y: 0 }}
          transition={{ duration: 0.6, delay: 0.2 }}
          className="grid grid-cols-1 gap-6 md:grid-cols-2"
        >
          {/* Left Column - Results and Map */}
          <div className="flex flex-col gap-4">
            {/* Prediction Result - always visible */}
            <AnimatePresence mode="wait">
              <motion.div
                key={animKey}
                initial={{
                  opacity: 0,
                  scale: 0.95,
                  y: 20,
                }}
                animate={{
                  opacity: 1,
                  scale: 1,
                  y: 0,
                }}
                transition={{
                  duration: 0.5,
                  ease: [0.34, 1.56, 0.64, 1],
                  scale: {
                    type: "spring",
                    damping: 15,
                    stiffness: 200,
                  },
                }}
                className="rounded-2xl border border-border bg-card/90 p-6 shadow-soft backdrop-blur"
              >
                <motion.div
                  className="absolute inset-0 rounded-2xl"
                  initial={{ opacity: 0 }}
                  animate={{
                    opacity: [0, 0.3, 0],
                    boxShadow: [
                      "0 0 0px 0px rgba(59, 130, 246, 0)",
                      "0 0 30px 5px rgba(59, 130, 246, 0.2)",
                      "0 0 0px 0px rgba(59, 130, 246, 0)",
                    ],
                  }}
                  transition={{
                    duration: 0.8,
                    ease: "easeOut",
                  }}
                />
                <div className="relative flex items-center gap-3">
                  <motion.div
                    initial={{ rotate: -180, opacity: 0 }}
                    animate={{ rotate: 0, opacity: 1 }}
                    transition={{
                      duration: 0.6,
                      ease: "easeOut",
                      delay: 0.1,
                    }}
                  >
                    <Clock className="h-6 w-6 text-primary" />
                  </motion.div>
                  <div>
                    <motion.h3
                      className="text-lg font-semibold"
                      initial={{ opacity: 0, x: -10 }}
                      animate={{ opacity: 1, x: 0 }}
                      transition={{ delay: 0.2, duration: 0.4 }}
                    >
                      Estimated Travel Time
                    </motion.h3>
                    <motion.p
                      className="text-3xl font-bold text-primary"
                      initial={{ opacity: 0, y: 10 }}
                      animate={{ opacity: 1, y: 0 }}
                      transition={{
                        delay: 0.3,
                        duration: 0.5,
                        type: "spring",
                        stiffness: 150,
                      }}
                    >
                      {typeof predicted === "number" && isFinite(predicted)
                        ? `${Math.round(predicted)} minutes`
                        : "-"}
                    </motion.p>
                    <motion.p
                      className="text-sm text-muted-foreground"
                      initial={{ opacity: 0, y: 5 }}
                      animate={{ opacity: 1, y: 0 }}
                      transition={{
                        delay: 0.4,
                        duration: 0.4,
                      }}
                    >
                      {typeof predicted === "number" && isFinite(predicted)
                        ? (() => {
                            const total = Math.round(predicted);
                            const hours = Math.floor(total / 60);
                            const mins = total % 60;
                            // If 60 minutes exactly, roll up to 1h 0m
                            const adjHours = mins === 60 ? hours + 1 : hours;
                            const adjMins = mins === 60 ? 0 : mins;
                            return `${adjHours}h ${adjMins}m`;
                          })()
                        : "--"}
                    </motion.p>
                  </div>
                </div>
              </motion.div>
            </AnimatePresence>

            {/* Map */}
            <motion.div
              initial={{ opacity: 0, scale: 0.95 }}
              animate={{ opacity: 1, scale: 1 }}
              transition={{ duration: 0.6, delay: 0.3 }}
            >
              <LeafletMap
                from={fromLocation}
                to={toLocation}
                animateKey={`${animKey}-${fromLocation?.id}-${toLocation?.id}`}
              />
            </motion.div>
          </div>

          {/* Right Column - Input Form */}
          <motion.div
            initial={{ opacity: 0, x: 20 }}
            animate={{ opacity: 1, x: 0 }}
            transition={{ duration: 0.6, delay: 0.3 }}
            className="flex flex-col gap-3 rounded-2xl border border-border bg-card/90 p-4 shadow-soft backdrop-blur"
          >
            <h2 className="text-lg font-semibold mb-2">Plan Your Trip</h2>

            <LocationSearch
              id="from"
              label="Start Location"
              value={fromId}
              onChange={setFromId}
              onLocationSelect={handleFromLocationSelect}
              selectedLocation={fromLocation}
              city={currentCity}
              placeholder="Search for start location..."
            />

            <LocationSearch
              id="to"
              label="End Location"
              value={toId}
              onChange={setToId}
              onLocationSelect={handleToLocationSelect}
              selectedLocation={toLocation}
              city={currentCity}
              placeholder="Search for end location..."
            />

            {/* Warning Message */}
            {warning && (
              <div className="
                mb-2 flex items-center gap-2 rounded border px-3 py-2 text-sm font-medium
                bg-red-100 text-red-700 border-red-300
                dark:bg-red-900/30 dark:text-red-300 dark:border-red-800
              ">
                <AlertTriangle className="h-4 w-4 text-red-500 dark:text-red-400" />
                {warning}
              </div>
            )}

            {/* City Switcher */}
            <motion.div
              initial={{ opacity: 0 }}
              animate={{ opacity: 1 }}
              transition={{ duration: 0.4, delay: 0.5 }}
              className="grid grid-cols-2 gap-2"
            >
              <Button
                className={currentCity === 'new_york'
                  ? "bg-primary text-primary-foreground"
                  : "bg-background text-foreground border border-border"}
                onClick={() => {
                  setCurrentCity("new_york");
                  setFromLocation(null);
                  setToLocation(null);
                  setFromId('');
                  setToId('');
                  setWarning("");
                }}
              >
                New York City
              </Button>
              <Button
                className={currentCity === 'san_francisco'
                  ? "bg-primary text-primary-foreground"
                  : "bg-background text-foreground border border-border"}
                onClick={() => {
                  setCurrentCity("san_francisco");
                  setFromLocation(null);
                  setToLocation(null);
                  setFromId('');
                  setToId('');
                  setWarning("");
                }}
              >
                San Francisco
              </Button>
            </motion.div>

            <motion.div
              initial={{ opacity: 0 }}
              animate={{ opacity: 1 }}
              transition={{ duration: 0.4, delay: 0.6 }}
              className="w-full overflow-hidden"
            >
              <label className="mb-2 block text-sm font-medium text-foreground/80">
                Date & Time of Travel
              </label>
<<<<<<< HEAD
              <div className="relative min-h-[48px]">
        
                <input
                  id="start_time"
                  type="datetime-local"
                  value={dateStr}
                  onChange={(e) => {
                    console.log('Date and time selected:', e.target.value);
                    setDateStr(e.target.value);
                    setWarning('');
                  }}
                  className="absolute inset-0 z-10 h-full w-full cursor-pointer opacity-0"
                />
            
                <div className="w-full rounded-lg border border-border bg-background px-4 py-3 text-foreground 
                shadow-soft transition focus-within:border-primary focus-within:ring-2
                focus-within:ring-primary/30 flex justify-between items-center">
                  <span className="text-sm">
                    {dateStr ? formatDateTime(dateStr) : 'dd-mm-yyyy --:--'}
                  </span>
                  <Calendar className="h-4 w-4 text-foreground/60" />
                </div>
              </div>
=======
              <DateTimePicker
                selected={travelDate}
                onChange={(date) => setTravelDate(date)}
              />
>>>>>>> f2f3d983
            </motion.div>


            <motion.div
              initial={{ opacity: 0, y: 10 }}
              animate={{ opacity: 1, y: 0 }}
              transition={{ duration: 0.4, delay: 0.7 }}
            >
              <Button
                onClick={onPredict}
<<<<<<< HEAD
                disabled={!fromLocation || !toLocation || !dateStr || isLoading}
                className="flex h-12 w-full items-center justify-center gap-2 rounded-lg bg-primary text-primary-foreground shadow-soft transition hover:brightness-95 disabled:cursor-not-allowed disabled:opacity-50"
=======
                disabled={!fromLocation || !toLocation || !travelDate || isLoading}
                className="h-12 w-full rounded-lg bg-primary text-primary-foreground shadow-soft transition hover:brightness-95 disabled:cursor-not-allowed disabled:opacity-50"
>>>>>>> f2f3d983
              >
                {isLoading ? (
                  <>
                    <Loader2 className="h-5 w-5 animate-spin" />
                    <span>Predicting...</span>
                  </>
                ) : (
                  'Predict Travel Time'
                )}
              </Button>
            </motion.div>

            {/* City Info */}
            <motion.div
              initial={{ opacity: 0 }}
              animate={{ opacity: 1 }}
              transition={{ duration: 0.4, delay: 0.8 }}
              className="mt-4 rounded-lg bg-muted/50 p-3"
            >
              <div className="flex items-center gap-2 text-sm text-muted-foreground">
                <MapPin className="h-4 w-4" />
                <span>
                  Currently showing locations for:{" "}
                  <strong>
                    {currentCity === "new_york"
                      ? "New York City"
                      : "San Francisco"}
                  </strong>
                </span>
              </div>
            </motion.div>
          </motion.div>
        </motion.div>
      </main>

      {/* Footer */}
      <motion.div
        initial={{ opacity: 0, y: 20 }}
        animate={{ opacity: 1, y: 0 }}
        transition={{ duration: 0.6, delay: 0.4 }}
      >
        <Footer />
      </motion.div>
    </div>
  );
}<|MERGE_RESOLUTION|>--- conflicted
+++ resolved
@@ -5,11 +5,7 @@
 import { Button } from "@/components/ui/button";
 import { ThemeToggle } from "@/components/ui/theme-toggle";
 import { predictTravelTime } from "@/lib/api";
-<<<<<<< HEAD
 import { Clock, MapPin, Car, Calendar, AlertTriangle ,Loader2} from "lucide-react";
-=======
-import { Clock, MapPin, Car, AlertTriangle } from "lucide-react";
->>>>>>> f2f3d983
 import Footer from "@/components/Footer";
 import { motion, AnimatePresence } from "framer-motion";
 
@@ -50,10 +46,7 @@
   const [toId, setToId] = useState("");
   const [fromLocation, setFromLocation] = useState<Location | null>(null);
   const [toLocation, setToLocation] = useState<Location | null>(null);
-<<<<<<< HEAD
-=======
   const [travelDate, setTravelDate] = useState<Date | null>(new Date());
->>>>>>> f2f3d983
   const [predicted, setPredicted] = useState<number | null>(null);
   const [animKey, setAnimKey] = useState(0);
 
@@ -461,36 +454,10 @@
               <label className="mb-2 block text-sm font-medium text-foreground/80">
                 Date & Time of Travel
               </label>
-<<<<<<< HEAD
-              <div className="relative min-h-[48px]">
-        
-                <input
-                  id="start_time"
-                  type="datetime-local"
-                  value={dateStr}
-                  onChange={(e) => {
-                    console.log('Date and time selected:', e.target.value);
-                    setDateStr(e.target.value);
-                    setWarning('');
-                  }}
-                  className="absolute inset-0 z-10 h-full w-full cursor-pointer opacity-0"
-                />
-            
-                <div className="w-full rounded-lg border border-border bg-background px-4 py-3 text-foreground 
-                shadow-soft transition focus-within:border-primary focus-within:ring-2
-                focus-within:ring-primary/30 flex justify-between items-center">
-                  <span className="text-sm">
-                    {dateStr ? formatDateTime(dateStr) : 'dd-mm-yyyy --:--'}
-                  </span>
-                  <Calendar className="h-4 w-4 text-foreground/60" />
-                </div>
-              </div>
-=======
               <DateTimePicker
                 selected={travelDate}
                 onChange={(date) => setTravelDate(date)}
               />
->>>>>>> f2f3d983
             </motion.div>
 
 
@@ -501,13 +468,8 @@
             >
               <Button
                 onClick={onPredict}
-<<<<<<< HEAD
-                disabled={!fromLocation || !toLocation || !dateStr || isLoading}
-                className="flex h-12 w-full items-center justify-center gap-2 rounded-lg bg-primary text-primary-foreground shadow-soft transition hover:brightness-95 disabled:cursor-not-allowed disabled:opacity-50"
-=======
                 disabled={!fromLocation || !toLocation || !travelDate || isLoading}
                 className="h-12 w-full rounded-lg bg-primary text-primary-foreground shadow-soft transition hover:brightness-95 disabled:cursor-not-allowed disabled:opacity-50"
->>>>>>> f2f3d983
               >
                 {isLoading ? (
                   <>
